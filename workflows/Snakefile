--- conflicted
+++ resolved
@@ -5,91 +5,7 @@
 
 configfile: "config/config.yaml"
 
-<<<<<<< HEAD
-def cartesian_product(*arrays):
-    '''Generates a cartesian product from a group of arrays.
-
-    Parameters
-    ----------
-        arrays : np.ndarray or list
-            A sequence of arrays.
-    
-    Returns
-    -------
-        cart_prod : np.ndarray
-            2D numpy array containing all possible combinations of values
-            from the individual arrays.
-    '''
-    meshgrids = np.meshgrid(*arrays,indexing='ij')
-    cart_prod = np.stack(meshgrids,axis=-1)
-    cart_prod = cart_prod.reshape(-1,len(arrays))
-    return cart_prod
-
-def generate_samples(method_config):
-    '''Generates the samples for the method.
-
-    Generates the set of parameters used to generate each graph reduction,
-    based on the specified values for each individual parameters. The 
-    resulting sets of parameters are equivalent to a cartesian products over
-    the values of each indivial parameter.
-
-    Parameters
-    ----------
-        method_config : dict of str to str
-            Dictionary of 'values' for each parameter. Keys correspond
-            to the name of the parameter used by the generator, while
-            the corresponding values are strings specifying a numpy 
-            operation to generate the vector of values for the parameter.
-
-    Returns
-    -------
-        samples : pandas.DataFrame
-            Dataframe with reduction parameters for each graph, indexed 
-            by the graph id.
-    '''
-    samples = cartesian_product(eval(*method_config['parameters'].values()))
-    samples = np.tile(samples,(method_config['n_graphs'],1))
-
-    samples = pd.DataFrame(samples,columns=method_config['parameters'].keys())
-    samples.rename(lambda idx: f"graph_{idx}", inplace=True)
-
-    return samples
-
-def load_dict(file):
-    '''Loads a dictionary from a YAML file.
-
-    Parameters
-    ----------
-        file : str
-            Path to YAML file containing the dictionary.
-
-    Returns
-    -------
-        dic : dict
-            Dictionary read from file.
-    '''
-    with open(file,'r') as f:
-        dic = yaml.safe_load(f)
-
-    return dic
-
-# Retrieve methods to analyze
-methods = config['methods'].keys()
-
-# # Generate the samples for each method
-# samples = {method: generate_samples(config['methods'][method]) for method in methods}
-
-rule all:
-    input:
-        "data/networks/hamsterster/giant/layout.npy"
-        
-
-rule reduce:
-    '''Reduce a graph dataset.
-
-    This rule reduces the graph dataset using via sparsification or coarsening, 
-    depending on the wildcard specified. 
-=======
+
 methods = ["sparsification"]
 miniatures = list(config['miniatures'].keys())
 
@@ -173,7 +89,6 @@
 
 rule coarsen:
     '''Coarsens a graph dataset
->>>>>>> b5f86f29
 
     Input:
         - Scipy Sparse Array containing the adjacency matrix of the graph to coarsen
